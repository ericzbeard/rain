# bash completion for rain                                 -*- shell-script -*-

__rain_debug()
{
    if [[ -n ${BASH_COMP_DEBUG_FILE:-} ]]; then
        echo "$*" >> "${BASH_COMP_DEBUG_FILE}"
    fi
}

# Homebrew on Macs have version 1.3 of bash-completion which doesn't include
# _init_completion. This is a very minimal version of that function.
__rain_init_completion()
{
    COMPREPLY=()
    _get_comp_words_by_ref "$@" cur prev words cword
}

__rain_index_of_word()
{
    local w word=$1
    shift
    index=0
    for w in "$@"; do
        [[ $w = "$word" ]] && return
        index=$((index+1))
    done
    index=-1
}

__rain_contains_word()
{
    local w word=$1; shift
    for w in "$@"; do
        [[ $w = "$word" ]] && return
    done
    return 1
}

__rain_handle_go_custom_completion()
{
    __rain_debug "${FUNCNAME[0]}: cur is ${cur}, words[*] is ${words[*]}, #words[@] is ${#words[@]}"

    local shellCompDirectiveError=1
    local shellCompDirectiveNoSpace=2
    local shellCompDirectiveNoFileComp=4
    local shellCompDirectiveFilterFileExt=8
    local shellCompDirectiveFilterDirs=16

    local out requestComp lastParam lastChar comp directive args

    # Prepare the command to request completions for the program.
    # Calling ${words[0]} instead of directly rain allows handling aliases
    args=("${words[@]:1}")
    # Disable ActiveHelp which is not supported for bash completion v1
    requestComp="RAIN_ACTIVE_HELP=0 ${words[0]} __completeNoDesc ${args[*]}"

    lastParam=${words[$((${#words[@]}-1))]}
    lastChar=${lastParam:$((${#lastParam}-1)):1}
    __rain_debug "${FUNCNAME[0]}: lastParam ${lastParam}, lastChar ${lastChar}"

    if [ -z "${cur}" ] && [ "${lastChar}" != "=" ]; then
        # If the last parameter is complete (there is a space following it)
        # We add an extra empty parameter so we can indicate this to the go method.
        __rain_debug "${FUNCNAME[0]}: Adding extra empty parameter"
        requestComp="${requestComp} \"\""
    fi

    __rain_debug "${FUNCNAME[0]}: calling ${requestComp}"
    # Use eval to handle any environment variables and such
    out=$(eval "${requestComp}" 2>/dev/null)

    # Extract the directive integer at the very end of the output following a colon (:)
    directive=${out##*:}
    # Remove the directive
    out=${out%:*}
    if [ "${directive}" = "${out}" ]; then
        # There is not directive specified
        directive=0
    fi
    __rain_debug "${FUNCNAME[0]}: the completion directive is: ${directive}"
    __rain_debug "${FUNCNAME[0]}: the completions are: ${out}"

    if [ $((directive & shellCompDirectiveError)) -ne 0 ]; then
        # Error code.  No completion.
        __rain_debug "${FUNCNAME[0]}: received error from custom completion go code"
        return
    else
        if [ $((directive & shellCompDirectiveNoSpace)) -ne 0 ]; then
            if [[ $(type -t compopt) = "builtin" ]]; then
                __rain_debug "${FUNCNAME[0]}: activating no space"
                compopt -o nospace
            fi
        fi
        if [ $((directive & shellCompDirectiveNoFileComp)) -ne 0 ]; then
            if [[ $(type -t compopt) = "builtin" ]]; then
                __rain_debug "${FUNCNAME[0]}: activating no file completion"
                compopt +o default
            fi
        fi
    fi

    if [ $((directive & shellCompDirectiveFilterFileExt)) -ne 0 ]; then
        # File extension filtering
        local fullFilter filter filteringCmd
        # Do not use quotes around the $out variable or else newline
        # characters will be kept.
        for filter in ${out}; do
            fullFilter+="$filter|"
        done

        filteringCmd="_filedir $fullFilter"
        __rain_debug "File filtering command: $filteringCmd"
        $filteringCmd
    elif [ $((directive & shellCompDirectiveFilterDirs)) -ne 0 ]; then
        # File completion for directories only
        local subdir
        # Use printf to strip any trailing newline
        subdir=$(printf "%s" "${out}")
        if [ -n "$subdir" ]; then
            __rain_debug "Listing directories in $subdir"
            __rain_handle_subdirs_in_dir_flag "$subdir"
        else
            __rain_debug "Listing directories in ."
            _filedir -d
        fi
    else
        while IFS='' read -r comp; do
            COMPREPLY+=("$comp")
        done < <(compgen -W "${out}" -- "$cur")
    fi
}

__rain_handle_reply()
{
    __rain_debug "${FUNCNAME[0]}"
    local comp
    case $cur in
        -*)
            if [[ $(type -t compopt) = "builtin" ]]; then
                compopt -o nospace
            fi
            local allflags
            if [ ${#must_have_one_flag[@]} -ne 0 ]; then
                allflags=("${must_have_one_flag[@]}")
            else
                allflags=("${flags[*]} ${two_word_flags[*]}")
            fi
            while IFS='' read -r comp; do
                COMPREPLY+=("$comp")
            done < <(compgen -W "${allflags[*]}" -- "$cur")
            if [[ $(type -t compopt) = "builtin" ]]; then
                [[ "${COMPREPLY[0]}" == *= ]] || compopt +o nospace
            fi

            # complete after --flag=abc
            if [[ $cur == *=* ]]; then
                if [[ $(type -t compopt) = "builtin" ]]; then
                    compopt +o nospace
                fi

                local index flag
                flag="${cur%=*}"
                __rain_index_of_word "${flag}" "${flags_with_completion[@]}"
                COMPREPLY=()
                if [[ ${index} -ge 0 ]]; then
                    PREFIX=""
                    cur="${cur#*=}"
                    ${flags_completion[${index}]}
                    if [ -n "${ZSH_VERSION:-}" ]; then
                        # zsh completion needs --flag= prefix
                        eval "COMPREPLY=( \"\${COMPREPLY[@]/#/${flag}=}\" )"
                    fi
                fi
            fi

            if [[ -z "${flag_parsing_disabled}" ]]; then
                # If flag parsing is enabled, we have completed the flags and can return.
                # If flag parsing is disabled, we may not know all (or any) of the flags, so we fallthrough
                # to possibly call handle_go_custom_completion.
                return 0;
            fi
            ;;
    esac

    # check if we are handling a flag with special work handling
    local index
    __rain_index_of_word "${prev}" "${flags_with_completion[@]}"
    if [[ ${index} -ge 0 ]]; then
        ${flags_completion[${index}]}
        return
    fi

    # we are parsing a flag and don't have a special handler, no completion
    if [[ ${cur} != "${words[cword]}" ]]; then
        return
    fi

    local completions
    completions=("${commands[@]}")
    if [[ ${#must_have_one_noun[@]} -ne 0 ]]; then
        completions+=("${must_have_one_noun[@]}")
    elif [[ -n "${has_completion_function}" ]]; then
        # if a go completion function is provided, defer to that function
        __rain_handle_go_custom_completion
    fi
    if [[ ${#must_have_one_flag[@]} -ne 0 ]]; then
        completions+=("${must_have_one_flag[@]}")
    fi
    while IFS='' read -r comp; do
        COMPREPLY+=("$comp")
    done < <(compgen -W "${completions[*]}" -- "$cur")

    if [[ ${#COMPREPLY[@]} -eq 0 && ${#noun_aliases[@]} -gt 0 && ${#must_have_one_noun[@]} -ne 0 ]]; then
        while IFS='' read -r comp; do
            COMPREPLY+=("$comp")
        done < <(compgen -W "${noun_aliases[*]}" -- "$cur")
    fi

    if [[ ${#COMPREPLY[@]} -eq 0 ]]; then
        if declare -F __rain_custom_func >/dev/null; then
            # try command name qualified custom func
            __rain_custom_func
        else
            # otherwise fall back to unqualified for compatibility
            declare -F __custom_func >/dev/null && __custom_func
        fi
    fi

    # available in bash-completion >= 2, not always present on macOS
    if declare -F __ltrim_colon_completions >/dev/null; then
        __ltrim_colon_completions "$cur"
    fi

    # If there is only 1 completion and it is a flag with an = it will be completed
    # but we don't want a space after the =
    if [[ "${#COMPREPLY[@]}" -eq "1" ]] && [[ $(type -t compopt) = "builtin" ]] && [[ "${COMPREPLY[0]}" == --*= ]]; then
       compopt -o nospace
    fi
}

# The arguments should be in the form "ext1|ext2|extn"
__rain_handle_filename_extension_flag()
{
    local ext="$1"
    _filedir "@(${ext})"
}

__rain_handle_subdirs_in_dir_flag()
{
    local dir="$1"
    pushd "${dir}" >/dev/null 2>&1 && _filedir -d && popd >/dev/null 2>&1 || return
}

__rain_handle_flag()
{
    __rain_debug "${FUNCNAME[0]}: c is $c words[c] is ${words[c]}"

    # if a command required a flag, and we found it, unset must_have_one_flag()
    local flagname=${words[c]}
    local flagvalue=""
    # if the word contained an =
    if [[ ${words[c]} == *"="* ]]; then
        flagvalue=${flagname#*=} # take in as flagvalue after the =
        flagname=${flagname%=*} # strip everything after the =
        flagname="${flagname}=" # but put the = back
    fi
    __rain_debug "${FUNCNAME[0]}: looking for ${flagname}"
    if __rain_contains_word "${flagname}" "${must_have_one_flag[@]}"; then
        must_have_one_flag=()
    fi

    # if you set a flag which only applies to this command, don't show subcommands
    if __rain_contains_word "${flagname}" "${local_nonpersistent_flags[@]}"; then
      commands=()
    fi

    # keep flag value with flagname as flaghash
    # flaghash variable is an associative array which is only supported in bash > 3.
    if [[ -z "${BASH_VERSION:-}" || "${BASH_VERSINFO[0]:-}" -gt 3 ]]; then
        if [ -n "${flagvalue}" ] ; then
            flaghash[${flagname}]=${flagvalue}
        elif [ -n "${words[ $((c+1)) ]}" ] ; then
            flaghash[${flagname}]=${words[ $((c+1)) ]}
        else
            flaghash[${flagname}]="true" # pad "true" for bool flag
        fi
    fi

    # skip the argument to a two word flag
    if [[ ${words[c]} != *"="* ]] && __rain_contains_word "${words[c]}" "${two_word_flags[@]}"; then
        __rain_debug "${FUNCNAME[0]}: found a flag ${words[c]}, skip the next argument"
        c=$((c+1))
        # if we are looking for a flags value, don't show commands
        if [[ $c -eq $cword ]]; then
            commands=()
        fi
    fi

    c=$((c+1))

}

__rain_handle_noun()
{
    __rain_debug "${FUNCNAME[0]}: c is $c words[c] is ${words[c]}"

    if __rain_contains_word "${words[c]}" "${must_have_one_noun[@]}"; then
        must_have_one_noun=()
    elif __rain_contains_word "${words[c]}" "${noun_aliases[@]}"; then
        must_have_one_noun=()
    fi

    nouns+=("${words[c]}")
    c=$((c+1))
}

__rain_handle_command()
{
    __rain_debug "${FUNCNAME[0]}: c is $c words[c] is ${words[c]}"

    local next_command
    if [[ -n ${last_command} ]]; then
        next_command="_${last_command}_${words[c]//:/__}"
    else
        if [[ $c -eq 0 ]]; then
            next_command="_rain_root_command"
        else
            next_command="_${words[c]//:/__}"
        fi
    fi
    c=$((c+1))
    __rain_debug "${FUNCNAME[0]}: looking for ${next_command}"
    declare -F "$next_command" >/dev/null && $next_command
}

__rain_handle_word()
{
    if [[ $c -ge $cword ]]; then
        __rain_handle_reply
        return
    fi
    __rain_debug "${FUNCNAME[0]}: c is $c words[c] is ${words[c]}"
    if [[ "${words[c]}" == -* ]]; then
        __rain_handle_flag
    elif __rain_contains_word "${words[c]}" "${commands[@]}"; then
        __rain_handle_command
    elif [[ $c -eq 0 ]]; then
        __rain_handle_command
    elif __rain_contains_word "${words[c]}" "${command_aliases[@]}"; then
        # aliashash variable is an associative array which is only supported in bash > 3.
        if [[ -z "${BASH_VERSION:-}" || "${BASH_VERSINFO[0]:-}" -gt 3 ]]; then
            words[c]=${aliashash[${words[c]}]}
            __rain_handle_command
        else
            __rain_handle_noun
        fi
    else
        __rain_handle_noun
    fi
    __rain_handle_word
}

_rain_bootstrap()
{
    last_command="rain_bootstrap"

    command_aliases=()

    commands=()

    flags=()
    two_word_flags=()
    local_nonpersistent_flags=()
    flags_with_completion=()
    flags_completion=()

    flags+=("--help")
    flags+=("-h")
    local_nonpersistent_flags+=("--help")
    local_nonpersistent_flags+=("-h")
    flags+=("--profile=")
    two_word_flags+=("--profile")
    two_word_flags+=("-p")
    local_nonpersistent_flags+=("--profile")
    local_nonpersistent_flags+=("--profile=")
    local_nonpersistent_flags+=("-p")
    flags+=("--region=")
    two_word_flags+=("--region")
    two_word_flags+=("-r")
    local_nonpersistent_flags+=("--region")
    local_nonpersistent_flags+=("--region=")
    local_nonpersistent_flags+=("-r")
    flags+=("--yes")
    flags+=("-y")
    local_nonpersistent_flags+=("--yes")
    local_nonpersistent_flags+=("-y")
    flags+=("--debug")
    flags+=("--no-colour")

    must_have_one_flag=()
    must_have_one_noun=()
    noun_aliases=()
}

_rain_build()
{
    last_command="rain_build"

    command_aliases=()

    commands=()

    flags=()
    two_word_flags=()
    local_nonpersistent_flags=()
    flags_with_completion=()
    flags_completion=()

    flags+=("--bare")
    flags+=("-b")
    local_nonpersistent_flags+=("--bare")
    local_nonpersistent_flags+=("-b")
    flags+=("--debug")
    local_nonpersistent_flags+=("--debug")
    flags+=("--help")
    flags+=("-h")
    local_nonpersistent_flags+=("--help")
    local_nonpersistent_flags+=("-h")
    flags+=("--json")
    flags+=("-j")
    local_nonpersistent_flags+=("--json")
    local_nonpersistent_flags+=("-j")
    flags+=("--list")
    flags+=("-l")
    local_nonpersistent_flags+=("--list")
    local_nonpersistent_flags+=("-l")
    flags+=("--omit-patches")
<<<<<<< HEAD
    local_nonpersistent_flags+=("--omit-patches")
    flags+=("--output=")
    two_word_flags+=("--output")
    two_word_flags+=("-o")
    local_nonpersistent_flags+=("--output")
    local_nonpersistent_flags+=("--output=")
=======
    flags+=("-o")
    local_nonpersistent_flags+=("--omit-patches")
>>>>>>> ff7bd655
    local_nonpersistent_flags+=("-o")
    flags+=("--prompt")
    flags+=("-p")
    local_nonpersistent_flags+=("--prompt")
    local_nonpersistent_flags+=("-p")
<<<<<<< HEAD
    flags+=("--recommend")
    flags+=("-r")
    local_nonpersistent_flags+=("--recommend")
    local_nonpersistent_flags+=("-r")
=======
>>>>>>> ff7bd655
    flags+=("--schema")
    flags+=("-s")
    local_nonpersistent_flags+=("--schema")
    local_nonpersistent_flags+=("-s")
    flags+=("--no-colour")

    must_have_one_flag=()
    must_have_one_noun=()
    noun_aliases=()
}

_rain_cat()
{
    last_command="rain_cat"

    command_aliases=()

    commands=()

    flags=()
    two_word_flags=()
    local_nonpersistent_flags=()
    flags_with_completion=()
    flags_completion=()

    flags+=("--config")
    flags+=("-c")
    local_nonpersistent_flags+=("--config")
    local_nonpersistent_flags+=("-c")
    flags+=("--help")
    flags+=("-h")
    local_nonpersistent_flags+=("--help")
    local_nonpersistent_flags+=("-h")
    flags+=("--profile=")
    two_word_flags+=("--profile")
    two_word_flags+=("-p")
    local_nonpersistent_flags+=("--profile")
    local_nonpersistent_flags+=("--profile=")
    local_nonpersistent_flags+=("-p")
    flags+=("--region=")
    two_word_flags+=("--region")
    two_word_flags+=("-r")
    local_nonpersistent_flags+=("--region")
    local_nonpersistent_flags+=("--region=")
    local_nonpersistent_flags+=("-r")
    flags+=("--transformed")
    flags+=("-t")
    local_nonpersistent_flags+=("--transformed")
    local_nonpersistent_flags+=("-t")
    flags+=("--unformatted")
    flags+=("-u")
    local_nonpersistent_flags+=("--unformatted")
    local_nonpersistent_flags+=("-u")
    flags+=("--debug")
    flags+=("--no-colour")

    must_have_one_flag=()
    must_have_one_noun=()
    noun_aliases=()
}

_rain_cc_deploy()
{
    last_command="rain_cc_deploy"

    command_aliases=()

    commands=()

    flags=()
    two_word_flags=()
    local_nonpersistent_flags=()
    flags_with_completion=()
    flags_completion=()

    flags+=("--config=")
    two_word_flags+=("--config")
    two_word_flags+=("-c")
    local_nonpersistent_flags+=("--config")
    local_nonpersistent_flags+=("--config=")
    local_nonpersistent_flags+=("-c")
    flags+=("--debug")
    local_nonpersistent_flags+=("--debug")
    flags+=("--experimental")
    flags+=("-x")
    local_nonpersistent_flags+=("--experimental")
    local_nonpersistent_flags+=("-x")
    flags+=("--help")
    flags+=("-h")
    local_nonpersistent_flags+=("--help")
    local_nonpersistent_flags+=("-h")
    flags+=("--ignore-unknown-params")
    local_nonpersistent_flags+=("--ignore-unknown-params")
    flags+=("--params=")
    two_word_flags+=("--params")
    local_nonpersistent_flags+=("--params")
    local_nonpersistent_flags+=("--params=")
    flags+=("--profile=")
    two_word_flags+=("--profile")
    two_word_flags+=("-p")
    local_nonpersistent_flags+=("--profile")
    local_nonpersistent_flags+=("--profile=")
    local_nonpersistent_flags+=("-p")
    flags+=("--region=")
    two_word_flags+=("--region")
    two_word_flags+=("-r")
    local_nonpersistent_flags+=("--region")
    local_nonpersistent_flags+=("--region=")
    local_nonpersistent_flags+=("-r")
    flags+=("--s3-bucket=")
    two_word_flags+=("--s3-bucket")
    local_nonpersistent_flags+=("--s3-bucket")
    local_nonpersistent_flags+=("--s3-bucket=")
    flags+=("--s3-prefix=")
    two_word_flags+=("--s3-prefix")
    local_nonpersistent_flags+=("--s3-prefix")
    local_nonpersistent_flags+=("--s3-prefix=")
    flags+=("--tags=")
    two_word_flags+=("--tags")
    local_nonpersistent_flags+=("--tags")
    local_nonpersistent_flags+=("--tags=")
    flags+=("--unlock=")
    two_word_flags+=("--unlock")
    two_word_flags+=("-u")
    local_nonpersistent_flags+=("--unlock")
    local_nonpersistent_flags+=("--unlock=")
    local_nonpersistent_flags+=("-u")
    flags+=("--yes")
    flags+=("-y")
    local_nonpersistent_flags+=("--yes")
    local_nonpersistent_flags+=("-y")
    flags+=("--no-colour")

    must_have_one_flag=()
    must_have_one_noun=()
    noun_aliases=()
}

_rain_cc_drift()
{
    last_command="rain_cc_drift"

    command_aliases=()

    commands=()

    flags=()
    two_word_flags=()
    local_nonpersistent_flags=()
    flags_with_completion=()
    flags_completion=()

    flags+=("--debug")
    local_nonpersistent_flags+=("--debug")
    flags+=("--experimental")
    flags+=("-x")
    local_nonpersistent_flags+=("--experimental")
    local_nonpersistent_flags+=("-x")
    flags+=("--help")
    flags+=("-h")
    local_nonpersistent_flags+=("--help")
    local_nonpersistent_flags+=("-h")
    flags+=("--profile=")
    two_word_flags+=("--profile")
    two_word_flags+=("-p")
    local_nonpersistent_flags+=("--profile")
    local_nonpersistent_flags+=("--profile=")
    local_nonpersistent_flags+=("-p")
    flags+=("--region=")
    two_word_flags+=("--region")
    two_word_flags+=("-r")
    local_nonpersistent_flags+=("--region")
    local_nonpersistent_flags+=("--region=")
    local_nonpersistent_flags+=("-r")
    flags+=("--s3-bucket=")
    two_word_flags+=("--s3-bucket")
    local_nonpersistent_flags+=("--s3-bucket")
    local_nonpersistent_flags+=("--s3-bucket=")
    flags+=("--s3-prefix=")
    two_word_flags+=("--s3-prefix")
    local_nonpersistent_flags+=("--s3-prefix")
    local_nonpersistent_flags+=("--s3-prefix=")
    flags+=("--no-colour")

    must_have_one_flag=()
    must_have_one_noun=()
    noun_aliases=()
}

_rain_cc_help()
{
    last_command="rain_cc_help"

    command_aliases=()

    commands=()

    flags=()
    two_word_flags=()
    local_nonpersistent_flags=()
    flags_with_completion=()
    flags_completion=()

    flags+=("--debug")
    flags+=("--no-colour")

    must_have_one_flag=()
    must_have_one_noun=()
    has_completion_function=1
    noun_aliases=()
}

_rain_cc_rm()
{
    last_command="rain_cc_rm"

    command_aliases=()

    commands=()

    flags=()
    two_word_flags=()
    local_nonpersistent_flags=()
    flags_with_completion=()
    flags_completion=()

    flags+=("--debug")
    local_nonpersistent_flags+=("--debug")
    flags+=("--experimental")
    flags+=("-x")
    local_nonpersistent_flags+=("--experimental")
    local_nonpersistent_flags+=("-x")
    flags+=("--help")
    flags+=("-h")
    local_nonpersistent_flags+=("--help")
    local_nonpersistent_flags+=("-h")
    flags+=("--profile=")
    two_word_flags+=("--profile")
    two_word_flags+=("-p")
    local_nonpersistent_flags+=("--profile")
    local_nonpersistent_flags+=("--profile=")
    local_nonpersistent_flags+=("-p")
    flags+=("--region=")
    two_word_flags+=("--region")
    two_word_flags+=("-r")
    local_nonpersistent_flags+=("--region")
    local_nonpersistent_flags+=("--region=")
    local_nonpersistent_flags+=("-r")
    flags+=("--s3-bucket=")
    two_word_flags+=("--s3-bucket")
    local_nonpersistent_flags+=("--s3-bucket")
    local_nonpersistent_flags+=("--s3-bucket=")
    flags+=("--s3-prefix=")
    two_word_flags+=("--s3-prefix")
    local_nonpersistent_flags+=("--s3-prefix")
    local_nonpersistent_flags+=("--s3-prefix=")
    flags+=("--yes")
    flags+=("-y")
    local_nonpersistent_flags+=("--yes")
    local_nonpersistent_flags+=("-y")
    flags+=("--no-colour")

    must_have_one_flag=()
    must_have_one_noun=()
    noun_aliases=()
}

_rain_cc_state()
{
    last_command="rain_cc_state"

    command_aliases=()

    commands=()

    flags=()
    two_word_flags=()
    local_nonpersistent_flags=()
    flags_with_completion=()
    flags_completion=()

    flags+=("--debug")
    local_nonpersistent_flags+=("--debug")
    flags+=("--experimental")
    flags+=("-x")
    local_nonpersistent_flags+=("--experimental")
    local_nonpersistent_flags+=("-x")
    flags+=("--help")
    flags+=("-h")
    local_nonpersistent_flags+=("--help")
    local_nonpersistent_flags+=("-h")
    flags+=("--profile=")
    two_word_flags+=("--profile")
    two_word_flags+=("-p")
    local_nonpersistent_flags+=("--profile")
    local_nonpersistent_flags+=("--profile=")
    local_nonpersistent_flags+=("-p")
    flags+=("--region=")
    two_word_flags+=("--region")
    two_word_flags+=("-r")
    local_nonpersistent_flags+=("--region")
    local_nonpersistent_flags+=("--region=")
    local_nonpersistent_flags+=("-r")
    flags+=("--s3-bucket=")
    two_word_flags+=("--s3-bucket")
    local_nonpersistent_flags+=("--s3-bucket")
    local_nonpersistent_flags+=("--s3-bucket=")
    flags+=("--s3-prefix=")
    two_word_flags+=("--s3-prefix")
    local_nonpersistent_flags+=("--s3-prefix")
    local_nonpersistent_flags+=("--s3-prefix=")
    flags+=("--no-colour")

    must_have_one_flag=()
    must_have_one_noun=()
    noun_aliases=()
}

_rain_cc()
{
    last_command="rain_cc"

    command_aliases=()

    commands=()
    commands+=("deploy")
    commands+=("drift")
    commands+=("help")
    commands+=("rm")
    if [[ -z "${BASH_VERSION:-}" || "${BASH_VERSINFO[0]:-}" -gt 3 ]]; then
        command_aliases+=("ccdel")
        aliashash["ccdel"]="rm"
        command_aliases+=("ccdelete")
        aliashash["ccdelete"]="rm"
        command_aliases+=("ccremove")
        aliashash["ccremove"]="rm"
    fi
    commands+=("state")

    flags=()
    two_word_flags=()
    local_nonpersistent_flags=()
    flags_with_completion=()
    flags_completion=()

    flags+=("--help")
    flags+=("-h")
    local_nonpersistent_flags+=("--help")
    local_nonpersistent_flags+=("-h")
    flags+=("--profile=")
    two_word_flags+=("--profile")
    two_word_flags+=("-p")
    local_nonpersistent_flags+=("--profile")
    local_nonpersistent_flags+=("--profile=")
    local_nonpersistent_flags+=("-p")
    flags+=("--region=")
    two_word_flags+=("--region")
    two_word_flags+=("-r")
    local_nonpersistent_flags+=("--region")
    local_nonpersistent_flags+=("--region=")
    local_nonpersistent_flags+=("-r")
    flags+=("--s3-bucket=")
    two_word_flags+=("--s3-bucket")
    local_nonpersistent_flags+=("--s3-bucket")
    local_nonpersistent_flags+=("--s3-bucket=")
    flags+=("--s3-prefix=")
    two_word_flags+=("--s3-prefix")
    local_nonpersistent_flags+=("--s3-prefix")
    local_nonpersistent_flags+=("--s3-prefix=")
    flags+=("--debug")
    flags+=("--no-colour")

    must_have_one_flag=()
    must_have_one_noun=()
    noun_aliases=()
}

_rain_console()
{
    last_command="rain_console"

    command_aliases=()

    commands=()

    flags=()
    two_word_flags=()
    local_nonpersistent_flags=()
    flags_with_completion=()
    flags_completion=()

    flags+=("--help")
    flags+=("-h")
    local_nonpersistent_flags+=("--help")
    local_nonpersistent_flags+=("-h")
    flags+=("--logout")
    flags+=("-l")
    local_nonpersistent_flags+=("--logout")
    local_nonpersistent_flags+=("-l")
    flags+=("--name=")
    two_word_flags+=("--name")
    two_word_flags+=("-n")
    local_nonpersistent_flags+=("--name")
    local_nonpersistent_flags+=("--name=")
    local_nonpersistent_flags+=("-n")
    flags+=("--profile=")
    two_word_flags+=("--profile")
    two_word_flags+=("-p")
    local_nonpersistent_flags+=("--profile")
    local_nonpersistent_flags+=("--profile=")
    local_nonpersistent_flags+=("-p")
    flags+=("--region=")
    two_word_flags+=("--region")
    two_word_flags+=("-r")
    local_nonpersistent_flags+=("--region")
    local_nonpersistent_flags+=("--region=")
    local_nonpersistent_flags+=("-r")
    flags+=("--service=")
    two_word_flags+=("--service")
    two_word_flags+=("-s")
    local_nonpersistent_flags+=("--service")
    local_nonpersistent_flags+=("--service=")
    local_nonpersistent_flags+=("-s")
    flags+=("--url")
    flags+=("-u")
    local_nonpersistent_flags+=("--url")
    local_nonpersistent_flags+=("-u")
    flags+=("--debug")
    flags+=("--no-colour")

    must_have_one_flag=()
    must_have_one_noun=()
    noun_aliases=()
}

_rain_deploy()
{
    last_command="rain_deploy"

    command_aliases=()

    commands=()

    flags=()
    two_word_flags=()
    local_nonpersistent_flags=()
    flags_with_completion=()
    flags_completion=()

    flags+=("--config=")
    two_word_flags+=("--config")
    two_word_flags+=("-c")
    local_nonpersistent_flags+=("--config")
    local_nonpersistent_flags+=("--config=")
    local_nonpersistent_flags+=("-c")
    flags+=("--detach")
    flags+=("-d")
    local_nonpersistent_flags+=("--detach")
    local_nonpersistent_flags+=("-d")
    flags+=("--help")
    flags+=("-h")
    local_nonpersistent_flags+=("--help")
    local_nonpersistent_flags+=("-h")
    flags+=("--ignore-unknown-params")
    local_nonpersistent_flags+=("--ignore-unknown-params")
    flags+=("--keep")
    flags+=("-k")
    local_nonpersistent_flags+=("--keep")
    local_nonpersistent_flags+=("-k")
    flags+=("--params=")
    two_word_flags+=("--params")
    local_nonpersistent_flags+=("--params")
    local_nonpersistent_flags+=("--params=")
    flags+=("--profile=")
    two_word_flags+=("--profile")
    two_word_flags+=("-p")
    local_nonpersistent_flags+=("--profile")
    local_nonpersistent_flags+=("--profile=")
    local_nonpersistent_flags+=("-p")
    flags+=("--region=")
    two_word_flags+=("--region")
    two_word_flags+=("-r")
    local_nonpersistent_flags+=("--region")
    local_nonpersistent_flags+=("--region=")
    local_nonpersistent_flags+=("-r")
    flags+=("--role-arn=")
    two_word_flags+=("--role-arn")
    local_nonpersistent_flags+=("--role-arn")
    local_nonpersistent_flags+=("--role-arn=")
    flags+=("--s3-bucket=")
    two_word_flags+=("--s3-bucket")
    local_nonpersistent_flags+=("--s3-bucket")
    local_nonpersistent_flags+=("--s3-bucket=")
    flags+=("--s3-prefix=")
    two_word_flags+=("--s3-prefix")
    local_nonpersistent_flags+=("--s3-prefix")
    local_nonpersistent_flags+=("--s3-prefix=")
    flags+=("--tags=")
    two_word_flags+=("--tags")
    local_nonpersistent_flags+=("--tags")
    local_nonpersistent_flags+=("--tags=")
    flags+=("--termination-protection")
    flags+=("-t")
    local_nonpersistent_flags+=("--termination-protection")
    local_nonpersistent_flags+=("-t")
    flags+=("--yes")
    flags+=("-y")
    local_nonpersistent_flags+=("--yes")
    local_nonpersistent_flags+=("-y")
    flags+=("--debug")
    flags+=("--no-colour")

    must_have_one_flag=()
    must_have_one_noun=()
    noun_aliases=()
}

_rain_diff()
{
    last_command="rain_diff"

    command_aliases=()

    commands=()

    flags=()
    two_word_flags=()
    local_nonpersistent_flags=()
    flags_with_completion=()
    flags_completion=()

    flags+=("--help")
    flags+=("-h")
    local_nonpersistent_flags+=("--help")
    local_nonpersistent_flags+=("-h")
    flags+=("--long")
    flags+=("-l")
    local_nonpersistent_flags+=("--long")
    local_nonpersistent_flags+=("-l")
    flags+=("--debug")
    flags+=("--no-colour")

    must_have_one_flag=()
    must_have_one_noun=()
    noun_aliases=()
}

_rain_fmt()
{
    last_command="rain_fmt"

    command_aliases=()

    commands=()

    flags=()
    two_word_flags=()
    local_nonpersistent_flags=()
    flags_with_completion=()
    flags_completion=()

    flags+=("--debug")
    local_nonpersistent_flags+=("--debug")
    flags+=("--help")
    flags+=("-h")
    local_nonpersistent_flags+=("--help")
    local_nonpersistent_flags+=("-h")
    flags+=("--json")
    flags+=("-j")
    local_nonpersistent_flags+=("--json")
    local_nonpersistent_flags+=("-j")
    flags+=("--unsorted")
    flags+=("-u")
    local_nonpersistent_flags+=("--unsorted")
    local_nonpersistent_flags+=("-u")
    flags+=("--verify")
    flags+=("-v")
    local_nonpersistent_flags+=("--verify")
    local_nonpersistent_flags+=("-v")
    flags+=("--write")
    flags+=("-w")
    local_nonpersistent_flags+=("--write")
    local_nonpersistent_flags+=("-w")
    flags+=("--no-colour")

    must_have_one_flag=()
    must_have_one_noun=()
    noun_aliases=()
}

_rain_forecast()
{
    last_command="rain_forecast"

    command_aliases=()

    commands=()

    flags=()
    two_word_flags=()
    local_nonpersistent_flags=()
    flags_with_completion=()
    flags_completion=()

    flags+=("--config=")
    two_word_flags+=("--config")
    two_word_flags+=("-c")
    local_nonpersistent_flags+=("--config")
    local_nonpersistent_flags+=("--config=")
    local_nonpersistent_flags+=("-c")
    flags+=("--debug")
    local_nonpersistent_flags+=("--debug")
    flags+=("--experimental")
    flags+=("-x")
    local_nonpersistent_flags+=("--experimental")
    local_nonpersistent_flags+=("-x")
    flags+=("--help")
    flags+=("-h")
    local_nonpersistent_flags+=("--help")
    local_nonpersistent_flags+=("-h")
    flags+=("--params=")
    two_word_flags+=("--params")
    local_nonpersistent_flags+=("--params")
    local_nonpersistent_flags+=("--params=")
    flags+=("--profile=")
    two_word_flags+=("--profile")
    two_word_flags+=("-p")
    local_nonpersistent_flags+=("--profile")
    local_nonpersistent_flags+=("--profile=")
    local_nonpersistent_flags+=("-p")
    flags+=("--region=")
    two_word_flags+=("--region")
    two_word_flags+=("-r")
    local_nonpersistent_flags+=("--region")
    local_nonpersistent_flags+=("--region=")
    local_nonpersistent_flags+=("-r")
    flags+=("--role-arn=")
    two_word_flags+=("--role-arn")
    local_nonpersistent_flags+=("--role-arn")
    local_nonpersistent_flags+=("--role-arn=")
    flags+=("--skip-iam")
    local_nonpersistent_flags+=("--skip-iam")
    flags+=("--tags=")
    two_word_flags+=("--tags")
    local_nonpersistent_flags+=("--tags")
    local_nonpersistent_flags+=("--tags=")
    flags+=("--type=")
    two_word_flags+=("--type")
    local_nonpersistent_flags+=("--type")
    local_nonpersistent_flags+=("--type=")
    flags+=("--no-colour")

    must_have_one_flag=()
    must_have_one_noun=()
    noun_aliases=()
}

_rain_help()
{
    last_command="rain_help"

    command_aliases=()

    commands=()

    flags=()
    two_word_flags=()
    local_nonpersistent_flags=()
    flags_with_completion=()
    flags_completion=()

    flags+=("--debug")
    flags+=("--no-colour")

    must_have_one_flag=()
    must_have_one_noun=()
    has_completion_function=1
    noun_aliases=()
}

_rain_info()
{
    last_command="rain_info"

    command_aliases=()

    commands=()

    flags=()
    two_word_flags=()
    local_nonpersistent_flags=()
    flags_with_completion=()
    flags_completion=()

    flags+=("--creds")
    flags+=("-c")
    local_nonpersistent_flags+=("--creds")
    local_nonpersistent_flags+=("-c")
    flags+=("--help")
    flags+=("-h")
    local_nonpersistent_flags+=("--help")
    local_nonpersistent_flags+=("-h")
    flags+=("--profile=")
    two_word_flags+=("--profile")
    two_word_flags+=("-p")
    local_nonpersistent_flags+=("--profile")
    local_nonpersistent_flags+=("--profile=")
    local_nonpersistent_flags+=("-p")
    flags+=("--region=")
    two_word_flags+=("--region")
    two_word_flags+=("-r")
    local_nonpersistent_flags+=("--region")
    local_nonpersistent_flags+=("--region=")
    local_nonpersistent_flags+=("-r")
    flags+=("--debug")
    flags+=("--no-colour")

    must_have_one_flag=()
    must_have_one_noun=()
    noun_aliases=()
}

_rain_logs()
{
    last_command="rain_logs"

    command_aliases=()

    commands=()

    flags=()
    two_word_flags=()
    local_nonpersistent_flags=()
    flags_with_completion=()
    flags_completion=()

    flags+=("--all")
    flags+=("-a")
    local_nonpersistent_flags+=("--all")
    local_nonpersistent_flags+=("-a")
    flags+=("--chart")
    flags+=("-c")
    local_nonpersistent_flags+=("--chart")
    local_nonpersistent_flags+=("-c")
    flags+=("--days=")
    two_word_flags+=("--days")
    two_word_flags+=("-d")
    local_nonpersistent_flags+=("--days")
    local_nonpersistent_flags+=("--days=")
    local_nonpersistent_flags+=("-d")
    flags+=("--debug")
    local_nonpersistent_flags+=("--debug")
    flags+=("--help")
    flags+=("-h")
    local_nonpersistent_flags+=("--help")
    local_nonpersistent_flags+=("-h")
    flags+=("--length=")
    two_word_flags+=("--length")
    two_word_flags+=("-l")
    local_nonpersistent_flags+=("--length")
    local_nonpersistent_flags+=("--length=")
    local_nonpersistent_flags+=("-l")
    flags+=("--profile=")
    two_word_flags+=("--profile")
    two_word_flags+=("-p")
    local_nonpersistent_flags+=("--profile")
    local_nonpersistent_flags+=("--profile=")
    local_nonpersistent_flags+=("-p")
    flags+=("--region=")
    two_word_flags+=("--region")
    two_word_flags+=("-r")
    local_nonpersistent_flags+=("--region")
    local_nonpersistent_flags+=("--region=")
    local_nonpersistent_flags+=("-r")
    flags+=("--no-colour")

    must_have_one_flag=()
    must_have_one_noun=()
    noun_aliases=()
}

_rain_ls()
{
    last_command="rain_ls"

    command_aliases=()

    commands=()

    flags=()
    two_word_flags=()
    local_nonpersistent_flags=()
    flags_with_completion=()
    flags_completion=()

    flags+=("--all")
    flags+=("-a")
    local_nonpersistent_flags+=("--all")
    local_nonpersistent_flags+=("-a")
    flags+=("--help")
    flags+=("-h")
    local_nonpersistent_flags+=("--help")
    local_nonpersistent_flags+=("-h")
    flags+=("--profile=")
    two_word_flags+=("--profile")
    two_word_flags+=("-p")
    local_nonpersistent_flags+=("--profile")
    local_nonpersistent_flags+=("--profile=")
    local_nonpersistent_flags+=("-p")
    flags+=("--region=")
    two_word_flags+=("--region")
    two_word_flags+=("-r")
    local_nonpersistent_flags+=("--region")
    local_nonpersistent_flags+=("--region=")
    local_nonpersistent_flags+=("-r")
    flags+=("--debug")
    flags+=("--no-colour")

    must_have_one_flag=()
    must_have_one_noun=()
    noun_aliases=()
}

_rain_merge()
{
    last_command="rain_merge"

    command_aliases=()

    commands=()

    flags=()
    two_word_flags=()
    local_nonpersistent_flags=()
    flags_with_completion=()
    flags_completion=()

    flags+=("--force")
    flags+=("-f")
    local_nonpersistent_flags+=("--force")
    local_nonpersistent_flags+=("-f")
    flags+=("--help")
    flags+=("-h")
    local_nonpersistent_flags+=("--help")
    local_nonpersistent_flags+=("-h")
    flags+=("--output=")
    two_word_flags+=("--output")
    two_word_flags+=("-o")
    local_nonpersistent_flags+=("--output")
    local_nonpersistent_flags+=("--output=")
    local_nonpersistent_flags+=("-o")
    flags+=("--debug")
    flags+=("--no-colour")

    must_have_one_flag=()
    must_have_one_noun=()
    noun_aliases=()
}

_rain_pkg()
{
    last_command="rain_pkg"

    command_aliases=()

    commands=()

    flags=()
    two_word_flags=()
    local_nonpersistent_flags=()
    flags_with_completion=()
    flags_completion=()

    flags+=("--debug")
    local_nonpersistent_flags+=("--debug")
    flags+=("--experimental")
    flags+=("-x")
    local_nonpersistent_flags+=("--experimental")
    local_nonpersistent_flags+=("-x")
    flags+=("--help")
    flags+=("-h")
    local_nonpersistent_flags+=("--help")
    local_nonpersistent_flags+=("-h")
    flags+=("--output=")
    two_word_flags+=("--output")
    two_word_flags+=("-o")
    local_nonpersistent_flags+=("--output")
    local_nonpersistent_flags+=("--output=")
    local_nonpersistent_flags+=("-o")
    flags+=("--profile=")
    two_word_flags+=("--profile")
    two_word_flags+=("-p")
    local_nonpersistent_flags+=("--profile")
    local_nonpersistent_flags+=("--profile=")
    local_nonpersistent_flags+=("-p")
    flags+=("--region=")
    two_word_flags+=("--region")
    two_word_flags+=("-r")
    local_nonpersistent_flags+=("--region")
    local_nonpersistent_flags+=("--region=")
    local_nonpersistent_flags+=("-r")
    flags+=("--s3-bucket=")
    two_word_flags+=("--s3-bucket")
    local_nonpersistent_flags+=("--s3-bucket")
    local_nonpersistent_flags+=("--s3-bucket=")
    flags+=("--s3-prefix=")
    two_word_flags+=("--s3-prefix")
    local_nonpersistent_flags+=("--s3-prefix")
    local_nonpersistent_flags+=("--s3-prefix=")
    flags+=("--no-colour")

    must_have_one_flag=()
    must_have_one_noun=()
    noun_aliases=()
}

_rain_rm()
{
    last_command="rain_rm"

    command_aliases=()

    commands=()

    flags=()
    two_word_flags=()
    local_nonpersistent_flags=()
    flags_with_completion=()
    flags_completion=()

    flags+=("--detach")
    flags+=("-d")
    local_nonpersistent_flags+=("--detach")
    local_nonpersistent_flags+=("-d")
    flags+=("--help")
    flags+=("-h")
    local_nonpersistent_flags+=("--help")
    local_nonpersistent_flags+=("-h")
    flags+=("--profile=")
    two_word_flags+=("--profile")
    two_word_flags+=("-p")
    local_nonpersistent_flags+=("--profile")
    local_nonpersistent_flags+=("--profile=")
    local_nonpersistent_flags+=("-p")
    flags+=("--region=")
    two_word_flags+=("--region")
    two_word_flags+=("-r")
    local_nonpersistent_flags+=("--region")
    local_nonpersistent_flags+=("--region=")
    local_nonpersistent_flags+=("-r")
    flags+=("--role-arn=")
    two_word_flags+=("--role-arn")
    local_nonpersistent_flags+=("--role-arn")
    local_nonpersistent_flags+=("--role-arn=")
    flags+=("--yes")
    flags+=("-y")
    local_nonpersistent_flags+=("--yes")
    local_nonpersistent_flags+=("-y")
    flags+=("--debug")
    flags+=("--no-colour")

    must_have_one_flag=()
    must_have_one_noun=()
    noun_aliases=()
}

_rain_stackset_deploy()
{
    last_command="rain_stackset_deploy"

    command_aliases=()

    commands=()

    flags=()
    two_word_flags=()
    local_nonpersistent_flags=()
    flags_with_completion=()
    flags_completion=()

    flags+=("--accounts=")
    two_word_flags+=("--accounts")
    local_nonpersistent_flags+=("--accounts")
    local_nonpersistent_flags+=("--accounts=")
    flags+=("--config=")
    two_word_flags+=("--config")
    two_word_flags+=("-c")
    local_nonpersistent_flags+=("--config")
    local_nonpersistent_flags+=("--config=")
    local_nonpersistent_flags+=("-c")
    flags+=("--detach")
    flags+=("-d")
    local_nonpersistent_flags+=("--detach")
    local_nonpersistent_flags+=("-d")
    flags+=("--help")
    flags+=("-h")
    local_nonpersistent_flags+=("--help")
    local_nonpersistent_flags+=("-h")
    flags+=("--ignore-stack-instances")
    flags+=("-i")
    local_nonpersistent_flags+=("--ignore-stack-instances")
    local_nonpersistent_flags+=("-i")
    flags+=("--params=")
    two_word_flags+=("--params")
    local_nonpersistent_flags+=("--params")
    local_nonpersistent_flags+=("--params=")
    flags+=("--profile=")
    two_word_flags+=("--profile")
    two_word_flags+=("-p")
    local_nonpersistent_flags+=("--profile")
    local_nonpersistent_flags+=("--profile=")
    local_nonpersistent_flags+=("-p")
    flags+=("--region=")
    two_word_flags+=("--region")
    two_word_flags+=("-r")
    local_nonpersistent_flags+=("--region")
    local_nonpersistent_flags+=("--region=")
    local_nonpersistent_flags+=("-r")
    flags+=("--regions=")
    two_word_flags+=("--regions")
    local_nonpersistent_flags+=("--regions")
    local_nonpersistent_flags+=("--regions=")
    flags+=("--tags=")
    two_word_flags+=("--tags")
    local_nonpersistent_flags+=("--tags")
    local_nonpersistent_flags+=("--tags=")
    flags+=("--yes")
    flags+=("-y")
    local_nonpersistent_flags+=("--yes")
    local_nonpersistent_flags+=("-y")
    flags+=("--debug")
    flags+=("--no-colour")

    must_have_one_flag=()
    must_have_one_noun=()
    noun_aliases=()
}

_rain_stackset_help()
{
    last_command="rain_stackset_help"

    command_aliases=()

    commands=()

    flags=()
    two_word_flags=()
    local_nonpersistent_flags=()
    flags_with_completion=()
    flags_completion=()

    flags+=("--debug")
    flags+=("--no-colour")

    must_have_one_flag=()
    must_have_one_noun=()
    has_completion_function=1
    noun_aliases=()
}

_rain_stackset_ls()
{
    last_command="rain_stackset_ls"

    command_aliases=()

    commands=()

    flags=()
    two_word_flags=()
    local_nonpersistent_flags=()
    flags_with_completion=()
    flags_completion=()

    flags+=("--all")
    flags+=("-a")
    local_nonpersistent_flags+=("--all")
    local_nonpersistent_flags+=("-a")
    flags+=("--help")
    flags+=("-h")
    local_nonpersistent_flags+=("--help")
    local_nonpersistent_flags+=("-h")
    flags+=("--profile=")
    two_word_flags+=("--profile")
    two_word_flags+=("-p")
    local_nonpersistent_flags+=("--profile")
    local_nonpersistent_flags+=("--profile=")
    local_nonpersistent_flags+=("-p")
    flags+=("--region=")
    two_word_flags+=("--region")
    two_word_flags+=("-r")
    local_nonpersistent_flags+=("--region")
    local_nonpersistent_flags+=("--region=")
    local_nonpersistent_flags+=("-r")
    flags+=("--debug")
    flags+=("--no-colour")

    must_have_one_flag=()
    must_have_one_noun=()
    noun_aliases=()
}

_rain_stackset_rm()
{
    last_command="rain_stackset_rm"

    command_aliases=()

    commands=()

    flags=()
    two_word_flags=()
    local_nonpersistent_flags=()
    flags_with_completion=()
    flags_completion=()

    flags+=("--detach")
    flags+=("-d")
    local_nonpersistent_flags+=("--detach")
    local_nonpersistent_flags+=("-d")
    flags+=("--help")
    flags+=("-h")
    local_nonpersistent_flags+=("--help")
    local_nonpersistent_flags+=("-h")
    flags+=("--profile=")
    two_word_flags+=("--profile")
    two_word_flags+=("-p")
    local_nonpersistent_flags+=("--profile")
    local_nonpersistent_flags+=("--profile=")
    local_nonpersistent_flags+=("-p")
    flags+=("--region=")
    two_word_flags+=("--region")
    two_word_flags+=("-r")
    local_nonpersistent_flags+=("--region")
    local_nonpersistent_flags+=("--region=")
    local_nonpersistent_flags+=("-r")
    flags+=("--debug")
    flags+=("--no-colour")

    must_have_one_flag=()
    must_have_one_noun=()
    noun_aliases=()
}

_rain_stackset()
{
    last_command="rain_stackset"

    command_aliases=()

    commands=()
    commands+=("deploy")
    commands+=("help")
    commands+=("ls")
    if [[ -z "${BASH_VERSION:-}" || "${BASH_VERSINFO[0]:-}" -gt 3 ]]; then
        command_aliases+=("list")
        aliashash["list"]="ls"
    fi
    commands+=("rm")
    if [[ -z "${BASH_VERSION:-}" || "${BASH_VERSINFO[0]:-}" -gt 3 ]]; then
        command_aliases+=("delete")
        aliashash["delete"]="rm"
        command_aliases+=("remove")
        aliashash["remove"]="rm"
    fi

    flags=()
    two_word_flags=()
    local_nonpersistent_flags=()
    flags_with_completion=()
    flags_completion=()

    flags+=("--help")
    flags+=("-h")
    local_nonpersistent_flags+=("--help")
    local_nonpersistent_flags+=("-h")
    flags+=("--no-colour")
    flags+=("--profile=")
    two_word_flags+=("--profile")
    two_word_flags+=("-p")
    local_nonpersistent_flags+=("--profile")
    local_nonpersistent_flags+=("--profile=")
    local_nonpersistent_flags+=("-p")
    flags+=("--region=")
    two_word_flags+=("--region")
    two_word_flags+=("-r")
    local_nonpersistent_flags+=("--region")
    local_nonpersistent_flags+=("--region=")
    local_nonpersistent_flags+=("-r")
    flags+=("--debug")

    must_have_one_flag=()
    must_have_one_noun=()
    noun_aliases=()
}

_rain_tree()
{
    last_command="rain_tree"

    command_aliases=()

    commands=()

    flags=()
    two_word_flags=()
    local_nonpersistent_flags=()
    flags_with_completion=()
    flags_completion=()

    flags+=("--all")
    flags+=("-a")
    local_nonpersistent_flags+=("--all")
    local_nonpersistent_flags+=("-a")
    flags+=("--both")
    flags+=("-b")
    local_nonpersistent_flags+=("--both")
    local_nonpersistent_flags+=("-b")
    flags+=("--dot")
    flags+=("-d")
    local_nonpersistent_flags+=("--dot")
    local_nonpersistent_flags+=("-d")
    flags+=("--help")
    flags+=("-h")
    local_nonpersistent_flags+=("--help")
    local_nonpersistent_flags+=("-h")
    flags+=("--debug")
    flags+=("--no-colour")

    must_have_one_flag=()
    must_have_one_noun=()
    noun_aliases=()
}

_rain_watch()
{
    last_command="rain_watch"

    command_aliases=()

    commands=()

    flags=()
    two_word_flags=()
    local_nonpersistent_flags=()
    flags_with_completion=()
    flags_completion=()

    flags+=("--help")
    flags+=("-h")
    local_nonpersistent_flags+=("--help")
    local_nonpersistent_flags+=("-h")
    flags+=("--profile=")
    two_word_flags+=("--profile")
    two_word_flags+=("-p")
    local_nonpersistent_flags+=("--profile")
    local_nonpersistent_flags+=("--profile=")
    local_nonpersistent_flags+=("-p")
    flags+=("--region=")
    two_word_flags+=("--region")
    two_word_flags+=("-r")
    local_nonpersistent_flags+=("--region")
    local_nonpersistent_flags+=("--region=")
    local_nonpersistent_flags+=("-r")
    flags+=("--wait")
    flags+=("-w")
    local_nonpersistent_flags+=("--wait")
    local_nonpersistent_flags+=("-w")
    flags+=("--debug")
    flags+=("--no-colour")

    must_have_one_flag=()
    must_have_one_noun=()
    noun_aliases=()
}

_rain_root_command()
{
    last_command="rain"

    command_aliases=()

    commands=()
    commands+=("bootstrap")
    if [[ -z "${BASH_VERSION:-}" || "${BASH_VERSINFO[0]:-}" -gt 3 ]]; then
        command_aliases+=("bootstrap")
        aliashash["bootstrap"]="bootstrap"
    fi
    commands+=("build")
    commands+=("cat")
    commands+=("cc")
    commands+=("console")
    commands+=("deploy")
    commands+=("diff")
    commands+=("fmt")
    if [[ -z "${BASH_VERSION:-}" || "${BASH_VERSINFO[0]:-}" -gt 3 ]]; then
        command_aliases+=("format")
        aliashash["format"]="fmt"
    fi
    commands+=("forecast")
    commands+=("help")
    commands+=("info")
    commands+=("logs")
    if [[ -z "${BASH_VERSION:-}" || "${BASH_VERSINFO[0]:-}" -gt 3 ]]; then
        command_aliases+=("log")
        aliashash["log"]="logs"
    fi
    commands+=("ls")
    if [[ -z "${BASH_VERSION:-}" || "${BASH_VERSINFO[0]:-}" -gt 3 ]]; then
        command_aliases+=("list")
        aliashash["list"]="ls"
    fi
    commands+=("merge")
    commands+=("pkg")
    if [[ -z "${BASH_VERSION:-}" || "${BASH_VERSINFO[0]:-}" -gt 3 ]]; then
        command_aliases+=("package")
        aliashash["package"]="pkg"
    fi
    commands+=("rm")
    if [[ -z "${BASH_VERSION:-}" || "${BASH_VERSINFO[0]:-}" -gt 3 ]]; then
        command_aliases+=("del")
        aliashash["del"]="rm"
        command_aliases+=("delete")
        aliashash["delete"]="rm"
        command_aliases+=("remove")
        aliashash["remove"]="rm"
    fi
    commands+=("stackset")
    commands+=("tree")
    if [[ -z "${BASH_VERSION:-}" || "${BASH_VERSINFO[0]:-}" -gt 3 ]]; then
        command_aliases+=("graph")
        aliashash["graph"]="tree"
    fi
    commands+=("watch")

    flags=()
    two_word_flags=()
    local_nonpersistent_flags=()
    flags_with_completion=()
    flags_completion=()

    flags+=("--debug")
    flags+=("--help")
    flags+=("-h")
    local_nonpersistent_flags+=("--help")
    local_nonpersistent_flags+=("-h")
    flags+=("--no-colour")

    must_have_one_flag=()
    must_have_one_noun=()
    noun_aliases=()
}

__start_rain()
{
    local cur prev words cword split
    declare -A flaghash 2>/dev/null || :
    declare -A aliashash 2>/dev/null || :
    if declare -F _init_completion >/dev/null 2>&1; then
        _init_completion -s || return
    else
        __rain_init_completion -n "=" || return
    fi

    local c=0
    local flag_parsing_disabled=
    local flags=()
    local two_word_flags=()
    local local_nonpersistent_flags=()
    local flags_with_completion=()
    local flags_completion=()
    local commands=("rain")
    local command_aliases=()
    local must_have_one_flag=()
    local must_have_one_noun=()
    local has_completion_function=""
    local last_command=""
    local nouns=()
    local noun_aliases=()

    __rain_handle_word
}

if [[ $(type -t compopt) = "builtin" ]]; then
    complete -o default -F __start_rain rain
else
    complete -o default -o nospace -F __start_rain rain
fi

# ex: ts=4 sw=4 et filetype=sh<|MERGE_RESOLUTION|>--- conflicted
+++ resolved
@@ -435,29 +435,21 @@
     local_nonpersistent_flags+=("--list")
     local_nonpersistent_flags+=("-l")
     flags+=("--omit-patches")
-<<<<<<< HEAD
     local_nonpersistent_flags+=("--omit-patches")
     flags+=("--output=")
     two_word_flags+=("--output")
     two_word_flags+=("-o")
     local_nonpersistent_flags+=("--output")
     local_nonpersistent_flags+=("--output=")
-=======
-    flags+=("-o")
-    local_nonpersistent_flags+=("--omit-patches")
->>>>>>> ff7bd655
     local_nonpersistent_flags+=("-o")
     flags+=("--prompt")
     flags+=("-p")
     local_nonpersistent_flags+=("--prompt")
     local_nonpersistent_flags+=("-p")
-<<<<<<< HEAD
     flags+=("--recommend")
     flags+=("-r")
     local_nonpersistent_flags+=("--recommend")
     local_nonpersistent_flags+=("-r")
-=======
->>>>>>> ff7bd655
     flags+=("--schema")
     flags+=("-s")
     local_nonpersistent_flags+=("--schema")
