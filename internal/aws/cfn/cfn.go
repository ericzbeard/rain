//go:build !func_test

package cfn

import (
	"context"
	"encoding/json"
	"errors"
	"fmt"
	"strings"
	"time"

	smithy "github.com/aws/smithy-go"

	"github.com/aws-cloudformation/rain/cft"
	"github.com/aws-cloudformation/rain/cft/format"
	"github.com/aws-cloudformation/rain/internal/aws"
	"github.com/aws-cloudformation/rain/internal/aws/ccapi"
	"github.com/aws-cloudformation/rain/internal/aws/s3"
	"github.com/aws-cloudformation/rain/internal/config"
	"github.com/aws-cloudformation/rain/internal/console/spinner"
	"github.com/aws/aws-sdk-go-v2/service/cloudformation"
	"github.com/aws/aws-sdk-go-v2/service/cloudformation/types"
	"github.com/aws/smithy-go/ptr"
)

var liveStatuses = []types.StackStatus{
	"CREATE_COMPLETE",
	"CREATE_IN_PROGRESS",
	"CREATE_FAILED",
	"DELETE_FAILED",
	"DELETE_IN_PROGRESS",
	"REVIEW_IN_PROGRESS",
	"ROLLBACK_COMPLETE",
	"ROLLBACK_FAILED",
	"ROLLBACK_IN_PROGRESS",
	"UPDATE_COMPLETE",
	"UPDATE_COMPLETE_CLEANUP_IN_PROGRESS",
	"UPDATE_FAILED",
	"UPDATE_IN_PROGRESS",
	"UPDATE_ROLLBACK_COMPLETE",
	"UPDATE_ROLLBACK_COMPLETE_CLEANUP_IN_PROGRESS",
	"UPDATE_ROLLBACK_FAILED",
	"UPDATE_ROLLBACK_IN_PROGRESS",
	"IMPORT_IN_PROGRESS",
	"IMPORT_COMPLETE",
	"IMPORT_ROLLBACK_IN_PROGRESS",
	"IMPORT_ROLLBACK_FAILED",
	"IMPORT_ROLLBACK_COMPLETE",
}

const WAIT_PERIOD_IN_SECONDS = 2

func checkTemplate(template cft.Template) (string, error) {
	templateBody := format.String(template, format.Options{})

	if len(templateBody) > 460800 {
		return "", fmt.Errorf("template is too large to deploy")
	}

	if len(templateBody) > 51200 {
		config.Debugf("Template is too large to deploy directly; uploading to S3.")

		bucket := s3.RainBucket(false)

		key, err := s3.Upload(bucket, []byte(templateBody))

		return fmt.Sprintf("http://%s.s3.amazonaws.com/%s", bucket, key), err
	}

	return templateBody, nil
}

func getClient() *cloudformation.Client {
	return cloudformation.NewFromConfig(aws.Config())
}

// GetStackTemplate returns the template used to launch the named stack
func GetStackTemplate(stackName string, processed bool) (string, error) {
	templateStage := "Original"
	if processed {
		templateStage = "Processed"
	}

	res, err := getClient().GetTemplate(context.Background(), &cloudformation.GetTemplateInput{
		StackName:     &stackName,
		TemplateStage: types.TemplateStage(templateStage),
	})
	if err != nil {
		return "", err
	}

	return *res.TemplateBody, nil
}

// StackExists checks whether the named stack currently exists
func StackExists(stackName string) (bool, error) {
	stacks, err := ListStacks()
	if err != nil {
		return false, err
	}

	for _, s := range stacks {
		if *s.StackName == stackName {
			return true, nil
		}
	}

	return false, nil
}

// ListStacks returns a list of all existing stacks
func ListStacks() ([]types.StackSummary, error) {
	stacks := make([]types.StackSummary, 0)

	var token *string

	for {
		res, err := getClient().ListStacks(context.Background(), &cloudformation.ListStacksInput{
			NextToken:         token,
			StackStatusFilter: liveStatuses,
		})

		if err != nil {
			return stacks, err
		}

		stacks = append(stacks, res.StackSummaries...)

		if res.NextToken == nil {
			break
		}

		token = res.NextToken
	}

	return stacks, nil
}

// ListStackSets returns a list of all existing stack sets
func ListStackSets() ([]types.StackSetSummary, error) {
	stackSets := make([]types.StackSetSummary, 0)

	var token *string

	for {
		res, err := getClient().ListStackSets(context.Background(), &cloudformation.ListStackSetsInput{
			NextToken: token,
		})

		if err != nil {
			return stackSets, err
		}

		stackSets = append(stackSets, res.Summaries...)

		if res.NextToken == nil {
			break
		}

		token = res.NextToken
	}

	return stackSets, nil
}

// ListStackSetInstances returns a list of all stack set instances for a given stack set
func ListStackSetInstances(stackSetName string) ([]types.StackInstanceSummary, error) {
	instances := make([]types.StackInstanceSummary, 0)
	var token *string

	for {
		res, err := getClient().ListStackInstances(context.Background(), &cloudformation.ListStackInstancesInput{
			NextToken:    token,
			StackSetName: &stackSetName,
		})

		if err != nil {
			return instances, err
		}

		instances = append(instances, res.Summaries...)

		if res.NextToken == nil {
			break
		}

		token = res.NextToken
	}

	return instances, nil
}

// ListLast10StackSetOperations returns a list of last 10 operations for a given stack sets
func ListLast10StackSetOperations(stackSetName string) ([]types.StackSetOperationSummary, error) {
	stackOps := make([]types.StackSetOperationSummary, 0)

	res, err := getClient().ListStackSetOperations(context.Background(), &cloudformation.ListStackSetOperationsInput{
		MaxResults:   ptr.Int32(10),
		StackSetName: &stackSetName,
	})

	if err != nil {
		return stackOps, err
	}

	stackOps = append(stackOps, res.Summaries...)
	return stackOps, nil
}

// GetStackSetOperationsResult  returns an operation result for a given stack sets operation id
func GetStackSetOperationsResult(stackSetName *string, operationId *string) (*types.StackSetOperationResultSummary, error) {
	res, err := getClient().ListStackSetOperationResults(context.Background(), &cloudformation.ListStackSetOperationResultsInput{
		MaxResults:   ptr.Int32(1),
		OperationId:  operationId,
		StackSetName: stackSetName,
	})

	if err == nil && res != nil && len(res.Summaries) == 1 {
		return &res.Summaries[0], err
	}
	return nil, nil
}

// DeleteStack deletes a stack
func DeleteStack(stackName string, roleArn string) error {
	input := &cloudformation.DeleteStackInput{
		StackName: &stackName,
	}

	// roleArn is optional
	if roleArn != "" {
		input.RoleARN = ptr.String(roleArn)
	}

	_, err := getClient().DeleteStack(context.Background(), input)

	return err
}

// DeleteStackSet deletes a stack set
func DeleteStackSet(stackSetName string) error {
	_, err := getClient().DeleteStackSet(context.Background(), &cloudformation.DeleteStackSetInput{
		StackSetName: &stackSetName,
	})

	return err
}

// DeleteAllStackSetInstances deletes all instances for a given stack set
func DeleteAllStackSetInstances(stackSetName string, wait bool, retainStacks bool) error {
	instances, err := ListStackSetInstances(stackSetName)
	if err != nil {
		fmt.Printf("Could not fetch instances for stack set '%s'", stackSetName)
		return err
	}
	accounts := []string{}
	regions := []string{}
	for _, i := range instances {
		if i.StackInstanceStatus.DetailedStatus != types.StackInstanceDetailedStatusRunning { //TODO: do we need to skipp RUNNING only?
			accounts = append(accounts, *i.Account)
			regions = append(regions, *i.Region)
		}
	}
	return DeleteStackSetInstances(stackSetName, accounts, regions, wait, retainStacks)
}

// DeleteStackSetInstances deletes instances for a given stack set in specified accounts and regions
func DeleteStackSetInstances(stackSetName string, accounts []string, regions []string, wait bool, retainStacks bool) error {
	_, err := GetStackSet(stackSetName)
	if err != nil {
		fmt.Printf("Could not find stack set '%s'", stackSetName)
		return err
	}

	var input = &cloudformation.DeleteStackInstancesInput{
		Accounts:     UniqueStrings(accounts),
		Regions:      UniqueStrings(regions),
		RetainStacks: retainStacks,
		StackSetName: &stackSetName,
	}

	res, err := getClient().DeleteStackInstances(context.Background(), input)
	spinner.Pause()
	if err != nil {
		fmt.Print("error occurred while tried to delete instances")
		return err
	}
	fmt.Printf("Submitted DELETE instances operation with ID: %s\n", *res.OperationId)
	spinner.Resume()
	if wait {
		WaitUntilStackSetOperationCompleted(*res.OperationId, stackSetName)
	}
	return err
}

// SetTerminationProtection enables or disables termination protection for a stack
func SetTerminationProtection(stackName string, protectionEnabled bool) error {
	// Set termination protection
	_, err := getClient().UpdateTerminationProtection(context.Background(), &cloudformation.UpdateTerminationProtectionInput{
		StackName:                   &stackName,
		EnableTerminationProtection: ptr.Bool(protectionEnabled),
	})

	return err
}

// GetStack returns a cloudformation.Stack representing the named stack
func GetStack(stackName string) (types.Stack, error) {
	// Get the stack properties
	res, err := getClient().DescribeStacks(context.Background(), &cloudformation.DescribeStacksInput{
		StackName: &stackName,
	})
	if err != nil {
		return types.Stack{}, err
	}

	return res.Stacks[0], nil
}

<<<<<<< HEAD
// Get a single deployed stack resource
func GetStackResource(stackName string, logicalId string) (*types.StackResourceDetail, error) {
	res, err := getClient().DescribeStackResource(context.Background(),
		&cloudformation.DescribeStackResourceInput{
			StackName:         &stackName,
			LogicalResourceId: &logicalId,
		})
	if err != nil {
		return nil, err
	}
	return res.StackResourceDetail, nil
=======
// GetStackSet returns a cloudformation.StackSet
func GetStackSet(stackSetName string) (*types.StackSet, error) {
	// Get the stack properties
	res, err := getClient().DescribeStackSet(context.Background(), &cloudformation.DescribeStackSetInput{
		StackSetName: &stackSetName,
	})
	if err != nil {
		return nil, err
	}

	return res.StackSet, nil
>>>>>>> 8d0c92d8
}

// GetStackResources returns a list of the resources in the named stack
func GetStackResources(stackName string) ([]types.StackResource, error) {
	// Get the stack resources
	res, err := getClient().DescribeStackResources(context.Background(), &cloudformation.DescribeStackResourcesInput{
		StackName: &stackName,
	})
	if err != nil {
		return nil, err
	}

	return res.StackResources, nil
}

// GetStackEvents returns all events associated with the named stack
func GetStackEvents(stackName string) ([]types.StackEvent, error) {
	events := make([]types.StackEvent, 0)

	var token *string

	for {
		res, err := getClient().DescribeStackEvents(context.Background(), &cloudformation.DescribeStackEventsInput{
			NextToken: token,
			StackName: &stackName,
		})

		if err != nil {
			return events, err
		}

		events = append(events, res.StackEvents...)

		if res.NextToken == nil {
			break
		}

		token = res.NextToken
	}

	return events, nil
}

// CreateChangeSet creates a changeset
func CreateChangeSet(template cft.Template, params []types.Parameter, tags map[string]string, stackName string, roleArn string) (string, error) {
	templateBody, err := checkTemplate(template)
	if err != nil {
		return "", err
	}

	changeSetType := "CREATE"

	exists, err := StackExists(stackName)
	if err != nil {
		return "", err
	}

	if exists {
		changeSetType = "UPDATE"
	}

	changeSetName := stackName + "-" + fmt.Sprint(time.Now().Unix())

	input := &cloudformation.CreateChangeSetInput{
		ChangeSetType:       types.ChangeSetType(changeSetType),
		ChangeSetName:       ptr.String(changeSetName),
		StackName:           ptr.String(stackName),
		Tags:                MakeTags(tags),
		IncludeNestedStacks: ptr.Bool(true),
		Parameters:          params,
		Capabilities: []types.Capability{
			"CAPABILITY_NAMED_IAM",
			"CAPABILITY_AUTO_EXPAND",
		},
	}

	if roleArn != "" {
		input.RoleARN = ptr.String(roleArn)
	}

	if strings.HasPrefix(templateBody, "http://") {
		input.TemplateURL = ptr.String(templateBody)
	} else {
		input.TemplateBody = ptr.String(templateBody)
	}

	_, err = getClient().CreateChangeSet(context.Background(), input)
	if err != nil {
		return changeSetName, err
	}

	for {
		res, err := getClient().DescribeChangeSet(context.Background(), &cloudformation.DescribeChangeSetInput{
			ChangeSetName: &changeSetName,
			StackName:     &stackName,
		})
		if err != nil {
			return changeSetName, err
		}

		status := string(res.Status)
		config.Debugf("ChangeSet status: %s", status)

		if status == "FAILED" {
			return changeSetName, errors.New(ptr.ToString(res.StatusReason))
		}

		if strings.HasSuffix(status, "_COMPLETE") {
			break
		}

		time.Sleep(time.Second * WAIT_PERIOD_IN_SECONDS)
	}

	return changeSetName, nil
}

// GetChangeSet returns the named changeset
func GetChangeSet(stackName, changeSetName string) (*cloudformation.DescribeChangeSetOutput, error) {
	input := &cloudformation.DescribeChangeSetInput{
		ChangeSetName: ptr.String(changeSetName),
	}

	// Stack name is optional
	if stackName != "" {
		input.StackName = ptr.String(stackName)
	}

	return getClient().DescribeChangeSet(context.Background(), input)
}

// CreateStackSet creates stack set
func CreateStackSet(conf StackSetConfig) (*string, error) {

	templateBody, err := checkTemplate(conf.Template)
	if err != nil {
		return nil, errors.New("error occured while extracting template body")
	}

	_, err = GetStackSet(conf.StackSetName)
	if err == nil {
		return nil, errors.New("can't create stack set. It already exists")
	}

	input := &cloudformation.CreateStackSetInput{
		StackSetName:          &conf.StackSetName,
		Parameters:            conf.Parameters,
		Tags:                  conf.Tags,
		Capabilities:          conf.Capabilities,
		Description:           conf.Description,
		AdministrationRoleARN: conf.AdministrationRoleARN,
		AutoDeployment:        conf.AutoDeployment,
		CallAs:                conf.CallAs,
		ExecutionRoleName:     conf.ExecutionRoleName,
		ManagedExecution:      conf.ManagedExecution,
		PermissionModel:       conf.PermissionModel,
	}

	if strings.HasPrefix(templateBody, "http://") {
		input.TemplateURL = ptr.String(templateBody)
	} else {
		input.TemplateBody = ptr.String(templateBody)
	}

	res, err := getClient().CreateStackSet(context.Background(), input)

	return res.StackSetId, err
}

// UpdateStackSet updates stack set and its instances
func UpdateStackSet(conf StackSetConfig, instanceConf StackSetInstancesConfig, wait bool) error {

	templateBody, err := checkTemplate(conf.Template)
	if err != nil {
		return errors.New("error occured while extracting template body")
	}

	_, err = GetStackSet(conf.StackSetName)
	if err != nil {
		return errors.New("can't update stack set. It does not exists or it is in a wrong state")
	}

	input := &cloudformation.UpdateStackSetInput{
		StackSetName:          &conf.StackSetName,
		Parameters:            conf.Parameters,
		Tags:                  conf.Tags,
		Capabilities:          conf.Capabilities,
		Description:           conf.Description,
		AdministrationRoleARN: conf.AdministrationRoleARN,
		AutoDeployment:        conf.AutoDeployment,
		CallAs:                conf.CallAs,
		ExecutionRoleName:     conf.ExecutionRoleName,
		ManagedExecution:      conf.ManagedExecution,
		PermissionModel:       conf.PermissionModel,
		// instance configuration
		Accounts:             instanceConf.Accounts,
		Regions:              instanceConf.Regions,
		DeploymentTargets:    instanceConf.DeploymentTargets,
		OperationPreferences: instanceConf.OperationPreferences,
	}

	if strings.HasPrefix(templateBody, "http://") {
		input.TemplateURL = ptr.String(templateBody)
	} else {
		input.TemplateBody = ptr.String(templateBody)
	}

	spinner.Pause()
	if len(input.Accounts) == 0 {
		fmt.Println("Updating stack set instances in all previously deployed accounts and regions")
	} else {
		fmt.Printf("Updating stack set instances in...\naccounts: %+v\nregions: %+v\n", input.Accounts, input.Regions)
	}
	spinner.Resume()

	res, err := getClient().UpdateStackSet(context.Background(), input)

	config.Debugf("Update stack instances API result:\n%s", format.PrettyPrint(res))
	if err != nil {
		return err
	}

	spinner.Pause()
	fmt.Printf("Submitted UPDATE stack set operation with ID: %s\n", *res.OperationId)
	spinner.Resume()

	if err != nil {
		return err
	}

	if wait {
		err = WaitUntilStackSetOperationCompleted(*res.OperationId, conf.StackSetName)
	}
	return err
}

// AddStackSetInstances adds instances to a stack set
func AddStackSetInstances(conf StackSetConfig, instanceConf StackSetInstancesConfig, wait bool) error {

	_, err := GetStackSet(conf.StackSetName)
	if err != nil {
		return errors.New("can't update stack set. It does not exists or it is in a wrong state")
	}

	spinner.Pause()
	if len(instanceConf.Accounts) == 0 || len(instanceConf.Regions) == 0 {
		return errors.New("can't update stack set. Account(s) and region(s) must be provided")
	} else {
		fmt.Printf("Adding stack set instances in...\naccounts: %+v\nregions: %+v\n", instanceConf.Accounts, instanceConf.Regions)
	}
	spinner.Resume()

	input := &cloudformation.CreateStackInstancesInput{
		StackSetName:         &conf.StackSetName,
		Accounts:             instanceConf.Accounts,
		Regions:              instanceConf.Regions,
		DeploymentTargets:    instanceConf.DeploymentTargets,
		OperationPreferences: instanceConf.OperationPreferences,
		CallAs:               conf.CallAs,
	}

	res, err := getClient().CreateStackInstances(context.Background(), input)

	config.Debugf("CreateStackInstances API result:\n%s", format.PrettyPrint(res))
	if err != nil {
		return errors.New("error occurred durin stack set update")
	}

	spinner.Pause()
	fmt.Printf("Submitted CREATE stack set instance(s) operation with ID: %s\n", *res.OperationId)
	spinner.Resume()

	if err != nil {
		return err
	}

	if wait {
		err = WaitUntilStackSetOperationCompleted(*res.OperationId, conf.StackSetName)
	}
	return err
}

func CreateStackSetInstances(conf StackSetInstancesConfig, wait bool) error {

	input := &cloudformation.CreateStackInstancesInput{
		StackSetName:         &conf.StackSetName,
		Regions:              conf.Regions,
		Accounts:             conf.Accounts,
		DeploymentTargets:    conf.DeploymentTargets,
		CallAs:               conf.CallAs,
		OperationPreferences: conf.OperationPreferences,
	}

	res, err := getClient().CreateStackInstances(context.Background(), input)
	config.Debugf("Create stack instances API result:\n%s", format.PrettyPrint(res))
	if err != nil {
		fmt.Println("error occurred durin stack set instance(s) deployment ")
		return err
	}

	spinner.Pause()
	fmt.Printf("Submitted CREATE instances operation with ID: %s\n", *res.OperationId)
	spinner.Resume()

	if wait {
		WaitUntilStackSetOperationCompleted(*res.OperationId, conf.StackSetName)
	}

	return err
}

// ExecuteChangeSet executes the named changeset
func ExecuteChangeSet(stackName, changeSetName string, disableRollback bool) error {
	_, err := getClient().ExecuteChangeSet(context.Background(), &cloudformation.ExecuteChangeSetInput{
		ChangeSetName:   &changeSetName,
		StackName:       &stackName,
		DisableRollback: &disableRollback,
	})

	return err
}

// DeleteChangeSet deletes the named changeset
func DeleteChangeSet(stackName, changeSetName string) error {
	_, err := getClient().DeleteChangeSet(context.Background(), &cloudformation.DeleteChangeSetInput{
		ChangeSetName: &changeSetName,
		StackName:     &stackName,
	})

	return err
}

// WaitUntilStackExists pauses execution until the named stack exists
func WaitUntilStackExists(stackName string) error {
	for {
		_, err := getClient().DescribeStacks(context.Background(), &cloudformation.DescribeStacksInput{
			StackName: ptr.String(stackName),
		})

		if err == nil {
			break
		}

		var apiErr = &smithy.GenericAPIError{}
		if !errors.As(err, &apiErr) {
			return err
		}

		time.Sleep(time.Second * WAIT_PERIOD_IN_SECONDS)
	}

	return nil
}

func WaitUntilStackSetOperationCompleted(operationId string, stacksetName string) error {
	var operation *cloudformation.DescribeStackSetOperationOutput
	var err error
	for {
		operation, err = getClient().DescribeStackSetOperation(context.Background(), &cloudformation.DescribeStackSetOperationInput{
			OperationId:  &operationId,
			StackSetName: &stacksetName,
		})
		if err != nil || operation == nil ||
			operation.StackSetOperation.Status == types.StackSetOperationStatusStopped ||
			operation.StackSetOperation.Status == types.StackSetOperationStatusSucceeded ||
			operation.StackSetOperation.Status == types.StackSetOperationStatusFailed {
			break
		}

		time.Sleep(time.Second * WAIT_PERIOD_IN_SECONDS)
	}
	if err == nil && operation != nil {
		spinner.Pause()
		fmt.Printf("Stack set operation resulted with state: %s\n", operation.StackSetOperation.Status)
		spinner.Resume()
	}
	return err
}

// WaitUntilStackCreateComplete pauses execution until the stack is completed (or fails)
func WaitUntilStackCreateComplete(stackName string) error {
	for {
		res, err := getClient().DescribeStacks(context.Background(), &cloudformation.DescribeStacksInput{
			StackName: ptr.String(stackName),
		})

		if err != nil {
			return err
		}

		if len(res.Stacks) != 1 {
			return errors.New("stack not found")
		}

		stack := res.Stacks[0]

		status := string(stack.StackStatus)
		if strings.HasSuffix(status, "_COMPLETE") || strings.HasSuffix(status, "_FAILED") {
			break
		}

		time.Sleep(time.Second * WAIT_PERIOD_IN_SECONDS)
	}

	return nil
}

// Get the schema for a CloudFormation resource type
func GetTypeSchema(name string) (string, error) {
	res, err := getClient().DescribeType(context.Background(), &cloudformation.DescribeTypeInput{
		Type: "RESOURCE", TypeName: &name,
	})
	if err != nil {
		return "", nil
	}
	return *res.Schema, nil
}

// Get the list of action required to invoke a CloudFormation handler
func GetTypePermissions(name string, handlerVerb string) ([]string, error) {
	schema, err := GetTypeSchema(name)

	if err != nil {
		return nil, err
	}

	// Parse the schema and return the array of actions
	var result map[string]any
	json.Unmarshal([]byte(schema), &result)
	/* "handlers": {
	   "create": {
	       "permissions": [
	           "s3:CreateBucket",
	           "s3:PutBucketTagging",

	*/
	handlers := result["handlers"].(map[string]any)
	handler := handlers[handlerVerb].(map[string]any)
	config.Debugf("handler: %v", handler)
	permissions := handler["permissions"].([]interface{})
	config.Debugf("Got permissions for %v %v: %v", name, handlerVerb, permissions)
	retval := make([]string, 0)
	for _, p := range permissions {
		if p == "iam:PassRole" {
			// This will fail even for admin roles, and is not actually necessary
			// to create resources like buckets, despite being in the schema
			continue
		}
		retval = append(retval, fmt.Sprintf("%v", p))
	}
	config.Debugf("retval is %v", retval)
	return retval, nil
}

// Get the primaryIdentifier of a resource type from the schema
func GetTypeIdentifier(name string) ([]string, error) {
	schema, err := GetTypeSchema(name)
	if err != nil {
		return nil, err
	}
	var result map[string]any
	json.Unmarshal([]byte(schema), &result)

	pi := result["primaryIdentifier"].([]interface{})
	retval := make([]string, 0)
	for _, pid := range pi {
		retval = append(retval, strings.Replace(fmt.Sprintf("%v", pid), "/properties/", "", 1))
	}
	config.Debugf("GetTypeIdentifier for %v: %v", name, retval)
	return retval, nil
}

// Get the values specified for primary identifiers in the template.
// The return value will only have values if they are set.
func GetPrimaryIdentifierValues(primaryIdentifier []string,
	resource map[string]interface{}) []string {

	piValues := make([]string, 0)

	for elementName, element := range resource {
		config.Debugf("GetPrimaryIdentifierValues element %v %v", elementName, element)

		if elementName == "Properties" {
			for propName, prop := range element.(map[string]interface{}) {
				for _, pi := range primaryIdentifier {
					if pi == propName {
						piValues = append(piValues, fmt.Sprintf("%v", prop))
						// TODO - What if it's a Ref, Sub, etc?
					}
				}
			}
		}
	}
	// TODO - values need to be in the same order as the identifier are in the schema
	return piValues
}

func ResourceAlreadyExists(typeName string,
	resource map[string]interface{}, stackExists bool) bool {

	if !stackExists {
		primaryIdentifiers, err := GetTypeIdentifier(typeName)
		if err != nil {
			fmt.Println("Unable to get primary identifier for ", err)
		} else {
			// See if the primary identifier was user-specified in the template
			piValues := GetPrimaryIdentifierValues(primaryIdentifiers, resource)
			config.Debugf("piValues: %v", piValues)

			if len(piValues) == len(primaryIdentifiers) {
				// All primary identifiers were specified in the template
				// Ask CCAPI if the resource already exists

				// TODO - Make sure the type is actually supported by CCAPI
				// Something like this:
				// aws cloudformation list-types --type RESOURCE --visibility PUBLIC --provisioning-type FULLY_MUTABLE --max-results 100

				if ccapi.ResourceExists(typeName, piValues) {
					return true
				}
			}
		}
	} else {
		// TODO - Look at the change set for newly added resources
		config.Debugf("Checking change set for new resources")
	}

	return false
}<|MERGE_RESOLUTION|>--- conflicted
+++ resolved
@@ -318,7 +318,6 @@
 	return res.Stacks[0], nil
 }
 
-<<<<<<< HEAD
 // Get a single deployed stack resource
 func GetStackResource(stackName string, logicalId string) (*types.StackResourceDetail, error) {
 	res, err := getClient().DescribeStackResource(context.Background(),
@@ -330,7 +329,8 @@
 		return nil, err
 	}
 	return res.StackResourceDetail, nil
-=======
+}
+
 // GetStackSet returns a cloudformation.StackSet
 func GetStackSet(stackSetName string) (*types.StackSet, error) {
 	// Get the stack properties
@@ -342,7 +342,6 @@
 	}
 
 	return res.StackSet, nil
->>>>>>> 8d0c92d8
 }
 
 // GetStackResources returns a list of the resources in the named stack
