--- conflicted
+++ resolved
@@ -200,9 +200,6 @@
 	Cmd.Flags().BoolVarP(&unsortedFlag, "unsorted", "u", false, "Do not sort the template's properties.")
 	Cmd.Flags().BoolVar(&config.Debug, "debug", false, "Output debugging information")
 	Cmd.Flags().BoolVar(&dataModel, "datamodel", false, "Output the go yaml data model")
-<<<<<<< HEAD
 	Cmd.Flags().StringVar(&format.PklPackageAlias, "pkl-package", "@cfn", "An alias or full package URI for the Pkl package for generated Pkl files")
-=======
 	Cmd.Flags().StringVar(&format.NodeStyle, "node-style", "", format.NodeStyleDocs)
->>>>>>> af8936a0
 }