package deploy

import (
	"errors"
	"fmt"
	"io/ioutil"
	"path/filepath"
	"regexp"

	"github.com/aws-cloudformation/rain/internal/aws"
	"github.com/aws-cloudformation/rain/internal/aws/cfn"
	"github.com/aws-cloudformation/rain/internal/config"
	"github.com/aws-cloudformation/rain/internal/console"
	"github.com/aws-cloudformation/rain/internal/console/spinner"
	"github.com/aws-cloudformation/rain/internal/ui"
	"gopkg.in/yaml.v3"

	"github.com/aws/smithy-go/ptr"
	"github.com/spf13/cobra"
)

type configFileFormat struct {
    Parameters map[string]string `yaml:"Parameters"`
    Tags map[string]string `yaml:"Tags"`
}

var detach bool
var yes bool
var params []string
var tags []string
var configFilePath string
var terminationProtection bool
var keep bool
var roleArn string

// Cmd is the deploy command's entrypoint
var Cmd = &cobra.Command{
	Use:   "deploy <template> [stack]",
	Short: "Deploy a CloudFormation stack from a local template",
	Long: `Creates or updates a CloudFormation stack named <stack> from the template file <template>.
If you don't specify a stack name, rain will use the template filename minus its extension.

If a template needs to be packaged before it can be deployed, rain will package the template first.
Rain will attempt to create an S3 bucket to store artifacts that it packages and deploys.
The bucket's name will be of the format rain-artifacts-<AWS account id>-<AWS region>.

The config flag can be used to programmatically set tags and parameters.
The format is similar to the "Template configuration file" for AWS CodePipeline just without the
'StackPolicy' key. The file can be in YAML or JSON format.

JSON:
{
  "Parameters" : {
    "NameOfTemplateParameter" : "ValueOfParameter",
    ...
  },
  "Tags" : {
    "TagKey" : "TagValue",
    ...
  }
}

YAML:
Parameters:
  NameOfTemplateParameter: ValueOfParameter
  ...
Tags:
  TagKey: TagValue
  ...
`,
	Args:                  cobra.RangeArgs(1, 2),
	DisableFlagsInUseLine: true,
	Run: func(cmd *cobra.Command, args []string) {
		fn := args[0]
		base := filepath.Base(fn)

		var stackName string

		if len(args) == 2 {
			stackName = args[1]
		} else {
			stackName = base[:len(base)-len(filepath.Ext(base))]

			// Now ensure it's a valid cfc name
			stackName = fixStackNameRe.ReplaceAllString(stackName, "-")

			if len(stackName) > maxStackNameLength {
				stackName = stackName[:maxStackNameLength]
			}
		}

		// Parse tags
		parsedTagFlag := ListToMap("tag", tags)

		// Parse params
		parsedParamFlag := ListToMap("param", params)

		var combinedTags map[string]string
		var combinedParameters map[string]string

		if len(configFilePath) != 0 {
			configFileContent, err := ioutil.ReadFile(configFilePath)
			if err != nil {
				panic(ui.Errorf(err, "unable to read config file '%s'", configFilePath))
			}

			var configFile configFileFormat
			err = yaml.Unmarshal([]byte(configFileContent), &configFile)
			if err != nil {
				panic(ui.Errorf(err, "unable to parse yaml in '%s'", configFilePath))
			}

			combinedTags = configFile.Tags
			combinedParameters = configFile.Parameters

			for k, v := range parsedTagFlag {
				if _, ok := combinedTags[k]; ok {
					fmt.Println(console.Yellow(fmt.Sprintf("tags flag overrides tag in config file: %s", k)))
				}
				combinedTags[k] = v
			}
	
			for k, v := range parsedParamFlag {
				if _, ok := combinedParameters[k]; ok {
					fmt.Println(console.Yellow(fmt.Sprintf("params flag overrides parameter in config file: %s", k)))
				}
				combinedParameters[k] = v
			}
		} else {
			combinedTags = parsedTagFlag
			combinedParameters = parsedParamFlag
		}

		// Package template
		spinner.Push(fmt.Sprintf("Preparing template '%s'", base))
		template := packageTemplate(fn, yes)
		spinner.Pop()

		// Check current stack status
		spinner.Push(fmt.Sprintf("Checking current status of stack '%s'", stackName))
		stack, stackExists := checkStack(stackName)
		spinner.Pop()

		// Parse params
		config.Debugf("Handling parameters")
		parameters := getParameters(template, combinedParameters, stack.Parameters, stackExists)

		if config.Debug {
			for _, param := range parameters {
				val := ptr.ToString(param.ParameterValue)
				if ptr.ToBool(param.UsePreviousValue) {
					val = "<previous value>"
				}
				config.Debugf("  %s: %s", ptr.ToString(param.ParameterKey), val)
			}
		}

		// Create change set
		spinner.Push("Creating change set")
<<<<<<< HEAD
		changeSetName, createErr := cfn.CreateChangeSet(template, parameters, parsedTags, stackName, roleArn)
=======
		changeSetName, createErr := cfn.CreateChangeSet(template, parameters, combinedTags, stackName)
>>>>>>> b8207d5c
		if createErr != nil {
			panic(ui.Errorf(createErr, "error creating changeset"))
		}

		changeSetStatus, err := cfn.GetChangeSet(stackName, changeSetName)
		if err != nil {
			panic(ui.Errorf(err, "error getting changeset status '%s'", formatChangeSet(changeSetStatus)))
		}

		spinner.Pop()

		// Confirm changes
		if !yes {
			fmt.Println("CloudFormation will make the following changes:")
			fmt.Println(formatChangeSet(changeSetStatus))

			if !console.Confirm(true, "Do you wish to continue?") {
				err = cfn.DeleteChangeSet(stackName, changeSetName)
				if err != nil {
					panic(ui.Errorf(err, "error while deleting changeset '%s'", changeSetName))
				}

				if !stackExists {
					err = cfn.DeleteStack(stackName)
					if err != nil {
						panic(ui.Errorf(err, "error deleting empty stack '%s'", stackName))
					}
				}

				panic(errors.New("user cancelled deployment"))
			}
		}

		// Deploy!
		err = cfn.ExecuteChangeSet(stackName, changeSetName, keep)
		if err != nil {
			panic(ui.Errorf(err, "error while executing changeset '%s'", changeSetName))
		}

		if detach {
			fmt.Printf("Detaching. You can check your stack's status with: rain watch %s\n", stackName)
		} else {
			fmt.Printf("Deploying template '%s' as stack '%s' in %s.\n", filepath.Base(fn), stackName, aws.Config().Region)

			status, messages := ui.WaitForStackToSettle(stackName)
			stack, _ = cfn.GetStack(stackName)
			output := ui.GetStackSummary(stack, false)

			fmt.Println(output)

			if len(messages) > 0 {
				fmt.Println(console.Yellow("Messages:"))
				for _, message := range messages {
					fmt.Printf("  - %s\n", message)
				}
			}

			if status == "CREATE_COMPLETE" {
				fmt.Println(console.Green("Successfully deployed " + stackName))
			} else if status == "UPDATE_COMPLETE" {
				fmt.Println(console.Green("Successfully updated " + stackName))
			} else {
				panic(fmt.Errorf("failed deploying stack '%s'", stackName))
			}
		}

		// Enable termination protection
		if terminationProtection {
			err = cfn.SetTerminationProtection(stackName, true)
			if err != nil {
				panic(ui.Errorf(err, "error while enabling termination protection on stack '%s'", stackName))
			}
		}
	},
}

func init() {
	fixStackNameRe = regexp.MustCompile(`[^a-zA-Z0-9]+`)

	Cmd.Flags().BoolVarP(&detach, "detach", "d", false, "Once deployment has started, don't wait around for it to finish.")
	Cmd.Flags().BoolVarP(&yes, "yes", "y", false, "Don't ask questions; just deploy.")
	Cmd.Flags().StringSliceVar(&tags, "tags", []string{}, "Add tags to the stack. Use the format key1=value1,key2=value2.")
	Cmd.Flags().StringSliceVar(&params, "params", []string{}, "Set parameter values. Use the format key1=value1,key2=value2.")
	Cmd.Flags().StringVarP(&configFilePath, "config", "c", "", "YAML or JSON file to set tags and parameters.")
	Cmd.Flags().BoolVarP(&terminationProtection, "termination-protection", "t", false, "Enable  termination protection on the stack.")
	Cmd.Flags().BoolVarP(&keep, "keep", "k", false, "Keep deployed resources after a failure by disabling rollbacks.")
	Cmd.Flags().StringVarP(&roleArn, "role-arn", "", "", "The ARN of IAM role that AWS CloudFormation assumes to deploy the stack.")
}<|MERGE_RESOLUTION|>--- conflicted
+++ resolved
@@ -157,11 +157,7 @@
 
 		// Create change set
 		spinner.Push("Creating change set")
-<<<<<<< HEAD
 		changeSetName, createErr := cfn.CreateChangeSet(template, parameters, parsedTags, stackName, roleArn)
-=======
-		changeSetName, createErr := cfn.CreateChangeSet(template, parameters, combinedTags, stackName)
->>>>>>> b8207d5c
 		if createErr != nil {
 			panic(ui.Errorf(createErr, "error creating changeset"))
 		}
